--- conflicted
+++ resolved
@@ -37,12 +37,4 @@
         device=LocalSimulator(),
         inverse=True,
     )
-<<<<<<< HEAD
-    assert np.allclose(result.values[0], [1.0, 0.0, 0.0, 0.0])
-=======
-    assert np.allclose(task.result().values[0], [1.0, 0.0, 0.0, 0.0])
-
-
-def test_plot_bitstrings():
-    qft.plot_bitstrings([0.5, 0.5])
->>>>>>> 1e6bb998
+    assert np.allclose(task.result().values[0], [1.0, 0.0, 0.0, 0.0])